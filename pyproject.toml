--- conflicted
+++ resolved
@@ -1,120 +1,115 @@
-[build-system]
-requires = ["hatchling", "versioningit"]
-build-backend = "hatchling.build"
-
-[project]
-dynamic = ["version"]
-name = "musify"
-authors = [
-  { name="George Martin Marino", email="gm.engineer+musify@pm.me" },
-]
-description = "A Swiss Army knife for programmatic music library management"
-readme = "README.md"
-license-files = { paths = ["LICENSE"] }
-requires-python = ">=3.12"
-classifiers = [
-    "Programming Language :: Python :: 3.12",
-    # "Programming Language :: Python :: 3.13",
-    "License :: OSI Approved :: GNU Affero General Public License v3",
-    "Operating System :: Microsoft :: Windows",
-    "Operating System :: MacOS :: MacOS X",
-    "Operating System :: POSIX :: Linux",
-    "Development Status :: 5 - Production/Stable",
-    "Natural Language :: English",
-    "Intended Audience :: Developers",
-]
-dependencies = [
-    "mutagen~=1.47",
-    "aiorequestful~=1.0",
-    "python-dateutil~=2.9",
-    "Pillow~=10.3",
-]
-
-[project.optional-dependencies]
-# optional functionality
-all = [
-    "musify[bars,musicbee,sqlite]",
-]
-bars = [
-    "tqdm~=4.66",
-]
-musicbee = [
-    "xmltodict~=0.13",
-    "lxml~=5.2",
-]
-sqlite = [
-    "aiorequestful[sqlite]~=1.0",
-]
-
-# dev dependencies
-build = [
-    "hatch",
-    "versioningit",
-]
-test = [
-    "musify[all]",
-    "pytest~=8.3",
-    "pytest-asyncio~=0.23",
-    "pytest-xdist~=3.6",
-    "pytest-mock~=3.14",
-    "aioresponses~=0.7",
-    "pyyaml~=6.0",
-    "pycountry>=24.6,<25.0",
-]
-docs = [
-    "musify[build]",
-<<<<<<< HEAD
-    "sphinx>=7.3,<9.0",
-    "renku_sphinx_theme~=0.4",
-=======
-    "sphinx>=7.4,<9.0",
-    "renku_sphinx_theme",
->>>>>>> 20a5b06b
-    "graphviz~=0.20",
-    "sphinx-autodoc-typehints~=2.2",
-    "autodocsumm~=0.2",
-    "sphinxext-opengraph~=0.9",
-    "matplotlib~=3.9",
-    "sphinx-new-tab-link~=0.5",
-]
-dev = [
-    "musify[test,docs]",
-    "flake8",
-    "grip",
-    "jupyterlab",
-    "ipywidgets",
-]
-
-[project.urls]
-"Documentation" = "https://geo-martino.github.io/musify/"
-"Release Notes" = "https://geo-martino.github.io/musify/info/release-history.html"
-"Contribute" = "https://geo-martino.github.io/musify/info/contributing.html"
-"Source code" = "https://github.com/geo-martino/musify"
-Issues = "https://github.com/geo-martino/musify/issues"
-
-[tool.hatch.version]
-source = "versioningit"
-
-[tool.versioningit]
-default-version = "0.0.0"
-
-[tool.versioningit.format]
-# WORKAROUND: commits for actual production releases keep getting identified as dirty and/or with distance
-#  Delete this config when fixed. It should be the commented lines below each (i.e. the default formats)
-#distance = "{next_version}.dev{distance}+{vcs}{rev}"
-dirty = "{base_version}"
-#dirty = "{base_version}+d{build_date:%Y%m%d}"
-distance-dirty = "{base_version}"
-#distance-dirty = "{next_version}.dev{distance}+{vcs}{rev}.d{build_date:%Y%m%d}"
-
-[tool.hatch.build.targets.sdist]
-include = ["musify"]
-
-[tool.pytest.ini_options]
-testpaths = ["tests"]
-addopts = "-color=yes"
-markers = [
-    "slow: marks test as slow (deselect with '-m \"not slow\"')",
-    "manual: marks tests to be run only when manually directed to by the developer",
-]
-asyncio_mode = "auto"
+[build-system]
+requires = ["hatchling", "versioningit"]
+build-backend = "hatchling.build"
+
+[project]
+dynamic = ["version"]
+name = "musify"
+authors = [
+  { name="George Martin Marino", email="gm.engineer+musify@pm.me" },
+]
+description = "A Swiss Army knife for programmatic music library management"
+readme = "README.md"
+license-files = { paths = ["LICENSE"] }
+requires-python = ">=3.12"
+classifiers = [
+    "Programming Language :: Python :: 3.12",
+    # "Programming Language :: Python :: 3.13",
+    "License :: OSI Approved :: GNU Affero General Public License v3",
+    "Operating System :: Microsoft :: Windows",
+    "Operating System :: MacOS :: MacOS X",
+    "Operating System :: POSIX :: Linux",
+    "Development Status :: 5 - Production/Stable",
+    "Natural Language :: English",
+    "Intended Audience :: Developers",
+]
+dependencies = [
+    "mutagen~=1.47",
+    "aiorequestful~=1.0",
+    "python-dateutil~=2.9",
+    "Pillow~=10.3",
+]
+
+[project.optional-dependencies]
+# optional functionality
+all = [
+    "musify[bars,musicbee,sqlite]",
+]
+bars = [
+    "tqdm~=4.66",
+]
+musicbee = [
+    "xmltodict~=0.13",
+    "lxml~=5.2",
+]
+sqlite = [
+    "aiorequestful[sqlite]~=1.0",
+]
+
+# dev dependencies
+build = [
+    "hatch",
+    "versioningit",
+]
+test = [
+    "musify[all]",
+    "pytest~=8.3",
+    "pytest-asyncio~=0.23",
+    "pytest-xdist~=3.6",
+    "pytest-mock~=3.14",
+    "aioresponses~=0.7",
+    "pyyaml~=6.0",
+    "pycountry>=24.6,<25.0",
+]
+docs = [
+    "musify[build]",
+    "sphinx>=8.0,<9.0",
+    "renku_sphinx_theme~=0.4",
+    "graphviz~=0.20",
+    "sphinx-autodoc-typehints~=2.2",
+    "autodocsumm~=0.2",
+    "sphinxext-opengraph~=0.9",
+    "matplotlib~=3.9",
+    "sphinx-new-tab-link~=0.5",
+]
+dev = [
+    "musify[test,docs]",
+    "flake8",
+    "grip",
+    "jupyterlab",
+    "ipywidgets",
+]
+
+[project.urls]
+"Documentation" = "https://geo-martino.github.io/musify/"
+"Release Notes" = "https://geo-martino.github.io/musify/info/release-history.html"
+"Contribute" = "https://geo-martino.github.io/musify/info/contributing.html"
+"Source code" = "https://github.com/geo-martino/musify"
+Issues = "https://github.com/geo-martino/musify/issues"
+
+[tool.hatch.version]
+source = "versioningit"
+
+[tool.versioningit]
+default-version = "0.0.0"
+
+[tool.versioningit.format]
+# WORKAROUND: commits for actual production releases keep getting identified as dirty and/or with distance
+#  Delete this config when fixed. It should be the commented lines below each (i.e. the default formats)
+#distance = "{next_version}.dev{distance}+{vcs}{rev}"
+dirty = "{base_version}"
+#dirty = "{base_version}+d{build_date:%Y%m%d}"
+distance-dirty = "{base_version}"
+#distance-dirty = "{next_version}.dev{distance}+{vcs}{rev}.d{build_date:%Y%m%d}"
+
+[tool.hatch.build.targets.sdist]
+include = ["musify"]
+
+[tool.pytest.ini_options]
+testpaths = ["tests"]
+addopts = "-color=yes"
+markers = [
+    "slow: marks test as slow (deselect with '-m \"not slow\"')",
+    "manual: marks tests to be run only when manually directed to by the developer",
+]
+asyncio_mode = "auto"