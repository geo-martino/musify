from abc import ABCMeta
from collections.abc import Mapping
from os.path import join
from random import sample, shuffle, randrange

import pytest
import xmltodict

from musify.local.track import LocalTrack
from musify.local.track.field import LocalTrackField
from musify.processors.compare import Comparer
from musify.processors.filter import FilterDefinedList, FilterComparers, FilterIncludeExclude
from musify.processors.filter_matcher import FilterMatcher
<<<<<<< HEAD
from musify.shared.file import PathStemMapper, PathMapper
from tests.local.playlist.utils import path_playlist_xautopf_bp, path_playlist_xautopf_ra, path_playlist_resources
=======
from musify.shared.core.enum import Fields
>>>>>>> 315dd270
from tests.local.track.utils import random_tracks
from tests.local.utils import path_playlist_resources
from tests.local.utils import path_playlist_xautopf_bp, path_playlist_xautopf_ra, path_playlist_xautopf_cm
from tests.local.utils import path_track_all, path_track_wma, path_track_flac, path_track_mp3
from tests.shared.core.misc import PrettyPrinterTester
from tests.utils import random_str, path_resources


class FilterTester(PrettyPrinterTester, metaclass=ABCMeta):
    pass


class TestFilterDefinedList(FilterTester):

    @pytest.fixture
    def obj(self) -> FilterDefinedList:
        return FilterDefinedList(values=[random_str(30, 50) for _ in range(20)])

    def test_filter(self):
        values = [random_str(30, 50) for _ in range(20)]

        assert FilterDefinedList().process(values) == values

        expected = values
        expected_shuffled = expected.copy()
        shuffle(expected_shuffled)
        filter_ = FilterDefinedList(values=values)
        assert filter_(values[:10]) == values[:10]


class TestFilterComparers(FilterTester):

    @pytest.fixture(scope="class")
    def comparers(self) -> list[Comparer]:
        """Yields a list of :py:class:`Comparer` objects to be used as pytest.fixture"""
        return [
            Comparer(condition="is", expected="album name", field=LocalTrackField.ALBUM),
            Comparer(condition="starts with", expected="artist", field=LocalTrackField.ARTIST)
        ]

    @pytest.fixture
    def obj(self, comparers: list[Comparer]) -> FilterComparers:
        return FilterComparers(comparers=comparers)

    @pytest.fixture
    def tracks(self) -> list[LocalTrack]:
        """
        Yields a list of :py:class:`LocalTrack` objects that match the comparers fixtures
        to be used as pytest.fixture
        """
        tracks = random_tracks(30)
        for track in tracks[:18]:
            track.album = "album name"

        tracks_artist = tracks[10:25]
        for track in tracks_artist:
            track.artist = "artist name"

        return tracks

    def test_filter(self, comparers: list[Comparer], tracks: list[LocalTrack]):
        assert FilterComparers().process(tracks) == tracks

        comparer = FilterComparers(comparers=comparers, match_all=False)
        assert comparer(tracks) == tracks[:25]

        comparer = FilterComparers(comparers=comparers, match_all=True)
        assert comparer(tracks) == tracks[10:18]

    def test_filter_nested(self, comparers: list[Comparer], tracks: list[LocalTrack]):
        sub_filter_1 = FilterComparers(
            comparers=[
                Comparer(condition="is", expected=2020, field=LocalTrackField.YEAR),
                Comparer(condition="in range", expected=[80, 100], field=LocalTrackField.BPM)
            ],
            match_all=False
        )
        sub_filter_2 = FilterComparers(
            comparers=[
                Comparer(condition="greater than", expected=20, field=LocalTrackField.TRACK_NUMBER)
            ],
            match_all=True
        )

        for i, track in enumerate(tracks):
            track.track_number = i + 1
            track.year = 2020 if i >= 8 else 1990
            track.bpm = randrange(85, 95) if 10 < i < 15 else 120

        comparer = FilterComparers(
            comparers={comparers[0]: (False, sub_filter_1), comparers[1]: (False, sub_filter_2)},
            match_all=False
        )
        assert sorted(comparer(tracks), key=lambda x: x.track_number) == tracks  # loose conditions, matches everything

        comparer = FilterComparers(
            comparers={comparers[0]: (True, sub_filter_1), comparers[1]: (False, sub_filter_2)},
            match_all=False
        )
        assert sorted(comparer(tracks), key=lambda x: x.track_number) == tracks[8:]

        sub_filter_1.match_all = True
        comparer = FilterComparers(
            comparers={comparers[0]: (True, sub_filter_1), comparers[1]: (False, sub_filter_2)},
            match_all=False
        )
        assert sorted(comparer(tracks), key=lambda x: x.track_number) == tracks[10:]

        comparer = FilterComparers(
            comparers={comparers[0]: (True, sub_filter_1), comparers[1]: (True, sub_filter_2)},
            match_all=False
        )
        assert sorted(comparer(tracks), key=lambda x: x.track_number) == tracks[11:15] + tracks[20:25]

        comparer = FilterComparers(
            comparers={comparers[0]: (True, sub_filter_1), comparers[1]: (True, sub_filter_2)},
            match_all=True
        )
        assert not comparer(tracks)  # no overlap between the 2 parent comparers


class TestFilterIncludeExclude(FilterTester):

    @pytest.fixture
    def obj(self) -> FilterIncludeExclude:
        include_values = [random_str(30, 50) for _ in range(20)]
        return FilterIncludeExclude(
            include=FilterDefinedList(include_values),
            exclude=FilterDefinedList(include_values[:10] + [random_str(30, 50) for _ in range(20)]),
        )

    def test_filter(self, obj: FilterIncludeExclude):
        assert obj(obj.include.values) == obj.include.values[10:20]
        assert not obj(obj.exclude.values)


class TestFilterMatcher(FilterTester):

    library_folder = "/path/to/library"

    @pytest.fixture(scope="class")
    def comparers(self) -> list[Comparer]:
        """Yields a list :py:class:`Comparer` objects to be used as pytest.fixture"""
        return [
            Comparer(condition="is", expected="album name", field=LocalTrackField.ALBUM),
            Comparer(condition="starts with", expected="artist", field=LocalTrackField.ARTIST)
        ]

    @pytest.fixture
    def obj(self, comparers: list[Comparer]) -> FilterMatcher:
        return FilterMatcher(
            comparers=FilterComparers(comparers),
            include=FilterDefinedList(
                [f"{self.library_folder}/include/{random_str(30, 50)}.MP3" for _ in range(20)],
            ),
            exclude=FilterDefinedList(
                [f"{self.library_folder}/exclude/{random_str(30, 50)}.MP3" for _ in range(20)],
            ),
        )

    @staticmethod
    def sort_key(track: LocalTrack) -> str:
        """The key to sort on when making assertions in tests"""
        return track.path

    @pytest.fixture(scope="class")
    def tracks(self) -> list[LocalTrack]:
        """Yield a list of random LocalTracks to use for testing the :py:class:`LocalMatcher`"""
        tracks = random_tracks(30)
        return tracks

    @pytest.fixture(scope="class")
    def tracks_album(self, tracks: list[LocalTrack]) -> list[LocalTrack]:
        """Sample the list of tracks to test and set the same album name for all these tracks"""
        tracks_album = sample(tracks, 15)
        for track in tracks_album:
            track.album = "album name"
        return tracks_album

    @pytest.fixture(scope="class")
    def tracks_artist(self, tracks_album: list[LocalTrack]) -> list[LocalTrack]:
        """Sample the list of tracks to test and set the same artist name for all these tracks"""
        tracks_artist = sample(tracks_album, 9)
        for track in tracks_artist:
            track.artist = "artist name"
        return tracks_artist

    @pytest.fixture(scope="class")
    def tracks_include(self, tracks: list[LocalTrack], tracks_album: list[LocalTrack]) -> list[LocalTrack]:
        """Sample the list of tracks to test and set the path to be included for all these tracks"""
        include_paths = [f"{self.library_folder}/include/{random_str(30, 50)}.MP3" for _ in range(20)]
        tracks_include = sample([track for track in tracks if track not in tracks_album], 7)

        for i, track in enumerate(tracks_include):
            track._path = include_paths[i]
        return tracks_include

    @pytest.fixture(scope="class")
    def tracks_exclude(self, tracks_artist: list[LocalTrack], tracks_include: list[LocalTrack]) -> list[LocalTrack]:
        """Sample the list of tracks to test and set the path to be excluded for all these tracks"""
        exclude_paths = [f"{self.library_folder}/exclude/{random_str(30, 50)}.MP3" for _ in range(20)]
        tracks_exclude = sample(tracks_artist, 3) + sample(tracks_include, 2)

        for i, track in enumerate(tracks_exclude):
            track._path = exclude_paths[i]
        return tracks_exclude

    @pytest.fixture(scope="class")
    def path_mapper(self) -> PathStemMapper:
        """Yields a :py:class:`PathMapper` that can map paths from the test playlist files"""
        yield PathStemMapper(stem_map={"../": path_resources}, available_paths=path_track_all)

    def test_filter_empty(self, tracks_include: list[LocalTrack], tracks_exclude: list[LocalTrack]):
        assert FilterMatcher().process(values=tracks_include) == tracks_include
        assert FilterMatcher().process(values=tracks_exclude) == tracks_exclude

    def test_filter_no_comparers(
            self,
            tracks: list[LocalTrack],
            tracks_include: list[LocalTrack],
            tracks_exclude: list[LocalTrack],
            path_mapper: PathMapper
    ):
        matcher = FilterMatcher(
            include=FilterDefinedList([track.path.casefold() for track in tracks_include]),
            exclude=FilterDefinedList([track.path.casefold() for track in tracks_exclude]),
        )
        matcher.include.transform = lambda x: path_mapper.map(x, check_existence=False).casefold()
        matcher.exclude.transform = lambda x: path_mapper.map(x, check_existence=False).casefold()
        tracks_include_reduced = [track for track in tracks_include if track not in tracks_exclude]

        assert matcher(values=tracks) == tracks_include_reduced
        assert matcher.process(values=tracks) == tracks_include_reduced

    def test_filter_on_any_comparers(
            self,
            comparers: list[Comparer],
            tracks: list[LocalTrack],
            tracks_album: list[LocalTrack],
            tracks_include: list[LocalTrack],
            tracks_exclude: list[LocalTrack],
            path_mapper: PathMapper,
    ):
        matcher = FilterMatcher(
            comparers=FilterComparers(comparers, match_all=False),
            include=FilterDefinedList([track.path.casefold() for track in tracks_include]),
            exclude=FilterDefinedList([track.path.casefold() for track in tracks_exclude]),
        )
        matcher.include.transform = lambda x: path_mapper.map(x, check_existence=False).casefold()
        matcher.exclude.transform = lambda x: path_mapper.map(x, check_existence=False).casefold()
        tracks_album_reduced = [track for track in tracks_album if track not in tracks_exclude]
        tracks_include_reduced = [track for track in tracks_include if track not in tracks_exclude]

        matches = sorted(matcher(values=tracks), key=self.sort_key)
        assert matches == sorted(tracks_album_reduced + tracks_include_reduced, key=self.sort_key)

    def test_filter_on_all_comparers(
            self,
            comparers: list[Comparer],
            tracks: list[LocalTrack],
            tracks_album: list[LocalTrack],
            tracks_artist: list[LocalTrack],
            tracks_include: list[LocalTrack],
            tracks_exclude: list[LocalTrack],
            path_mapper: PathMapper,
    ):
        matcher = FilterMatcher(
            comparers=FilterComparers(comparers, match_all=True),
            include=FilterDefinedList([track.path.casefold() for track in tracks_include]),
            exclude=FilterDefinedList([track.path.casefold() for track in tracks_exclude]),
        )
        matcher.include.transform = lambda x: path_mapper.map(x, check_existence=False).casefold()
        matcher.exclude.transform = lambda x: path_mapper.map(x, check_existence=False).casefold()

        tracks_artist_reduced = [track for track in tracks_artist if track not in tracks_exclude]
        tracks_include_reduced = [track for track in tracks_include if track not in tracks_exclude]

        matches = sorted(matcher(values=tracks), key=self.sort_key)
        assert matches == sorted(tracks_artist_reduced + tracks_include_reduced, key=self.sort_key)

    ###########################################################################
    ## XML I/O
    ###########################################################################
    def test_from_xml_bp(self, path_mapper: PathStemMapper):
        with open(path_playlist_xautopf_bp, "r", encoding="utf-8") as f:
            xml = xmltodict.parse(f.read())
        matcher = FilterMatcher.from_xml(xml=xml, path_mapper=path_mapper)

        assert set(matcher.include) == {
            path_track_wma.casefold(), path_track_mp3.casefold(), path_track_flac.casefold()
        }
        assert set(matcher.exclude) == {
            join(path_playlist_resources,  "exclude_me_2.mp3").casefold(),
            path_track_mp3.casefold(),
            join(path_playlist_resources, "exclude_me.flac").casefold(),
        }

        assert isinstance(matcher.comparers.comparers, dict)
        assert len(matcher.comparers.comparers) == 3  # loaded Comparer settings are tested in class-specific tests
        assert matcher.comparers.match_all
        assert all(not m[1].ready for m in matcher.comparers.comparers.values())

    def test_from_xml_ra(self, path_mapper: PathStemMapper):
        with open(path_playlist_xautopf_ra, "r", encoding="utf-8") as f:
            xml = xmltodict.parse(f.read())
        matcher = FilterMatcher.from_xml(xml=xml, path_mapper=path_mapper)

        assert len(matcher.include) == 0
        assert len(matcher.exclude) == 0

        assert isinstance(matcher.comparers.comparers, dict)
        assert len(matcher.comparers.comparers) == 0
        assert not matcher.comparers.match_all
        assert all(not m[1].ready for m in matcher.comparers.comparers.values())

    def test_from_xml_cm(self, path_mapper: PathStemMapper):
        with open(path_playlist_xautopf_cm, "r", encoding="utf-8") as f:
            xml = xmltodict.parse(f.read())
        matcher = FilterMatcher.from_xml(xml=xml, path_mapper=path_mapper)

        assert isinstance(matcher.comparers.comparers, Mapping)
        assert len(matcher.comparers.comparers) == 3
        assert not matcher.comparers.match_all

        # assertions on parent comparers
        comparers: list[Comparer] = list(matcher.comparers.comparers)
        assert comparers[0].field == Fields.ALBUM
        assert comparers[0].condition == "contains"
        assert comparers[0].expected == ["an album"]
        assert comparers[1].field == Fields.RATING
        assert comparers[1].condition == "in_range"
        assert comparers[1].expected == ["40", "80"]
        assert comparers[2].field == Fields.YEAR
        assert comparers[2].condition == "is"
        assert comparers[2].expected == ["2024"]

        # assertions on child comparers
        sub_filters: list[tuple[bool, FilterComparers]] = list(matcher.comparers.comparers.values())
        assert not sub_filters[0][1].ready
        assert not sub_filters[0][0]  # And/Or condition

        sub_filter_1 = sub_filters[1][1]
        assert sub_filter_1.ready
        assert not sub_filter_1.match_all
        assert isinstance(sub_filter_1.comparers, Mapping)
        assert all(not m[1].ready for m in sub_filter_1.comparers.values())
        assert sub_filters[1][0]  # And/Or condition

        sub_comparers_1: list[Comparer] = list(sub_filters[1][1].comparers)
        assert sub_comparers_1[0].field == Fields.GENRES
        assert sub_comparers_1[0].condition == "is_in"
        assert sub_comparers_1[0].expected == ["Jazz", "Rock", "Pop"]
        assert sub_comparers_1[1].field == Fields.TRACK_NUMBER
        assert sub_comparers_1[1].condition == "less_than"
        assert sub_comparers_1[1].expected == ["50"]

        sub_filter_2 = sub_filters[2][1]
        assert sub_filter_2.ready
        assert sub_filter_2.match_all
        assert isinstance(sub_filter_2.comparers, Mapping)
        assert all(not m[1].ready for m in sub_filter_2.comparers.values())
        assert not sub_filters[2][0]  # And/Or condition

        sub_comparers_2: list[Comparer] = list(sub_filter_2.comparers)
        assert sub_comparers_2[0].field == Fields.ARTIST
        assert sub_comparers_2[0].condition == "starts_with"
        assert sub_comparers_2[0].expected == ["an artist"]
        assert sub_comparers_2[1].field == Fields.LAST_PLAYED
        assert sub_comparers_2[1].condition == "in_the_last"
        assert sub_comparers_2[1].expected == ["7d"]

    @pytest.mark.skip(reason="not implemented yet")
    def test_to_xml(self):
        pass
<|MERGE_RESOLUTION|>--- conflicted
+++ resolved
@@ -1,393 +1,389 @@
-from abc import ABCMeta
-from collections.abc import Mapping
-from os.path import join
-from random import sample, shuffle, randrange
-
-import pytest
-import xmltodict
-
-from musify.local.track import LocalTrack
-from musify.local.track.field import LocalTrackField
-from musify.processors.compare import Comparer
-from musify.processors.filter import FilterDefinedList, FilterComparers, FilterIncludeExclude
-from musify.processors.filter_matcher import FilterMatcher
-<<<<<<< HEAD
-from musify.shared.file import PathStemMapper, PathMapper
-from tests.local.playlist.utils import path_playlist_xautopf_bp, path_playlist_xautopf_ra, path_playlist_resources
-=======
-from musify.shared.core.enum import Fields
->>>>>>> 315dd270
-from tests.local.track.utils import random_tracks
-from tests.local.utils import path_playlist_resources
-from tests.local.utils import path_playlist_xautopf_bp, path_playlist_xautopf_ra, path_playlist_xautopf_cm
-from tests.local.utils import path_track_all, path_track_wma, path_track_flac, path_track_mp3
-from tests.shared.core.misc import PrettyPrinterTester
-from tests.utils import random_str, path_resources
-
-
-class FilterTester(PrettyPrinterTester, metaclass=ABCMeta):
-    pass
-
-
-class TestFilterDefinedList(FilterTester):
-
-    @pytest.fixture
-    def obj(self) -> FilterDefinedList:
-        return FilterDefinedList(values=[random_str(30, 50) for _ in range(20)])
-
-    def test_filter(self):
-        values = [random_str(30, 50) for _ in range(20)]
-
-        assert FilterDefinedList().process(values) == values
-
-        expected = values
-        expected_shuffled = expected.copy()
-        shuffle(expected_shuffled)
-        filter_ = FilterDefinedList(values=values)
-        assert filter_(values[:10]) == values[:10]
-
-
-class TestFilterComparers(FilterTester):
-
-    @pytest.fixture(scope="class")
-    def comparers(self) -> list[Comparer]:
-        """Yields a list of :py:class:`Comparer` objects to be used as pytest.fixture"""
-        return [
-            Comparer(condition="is", expected="album name", field=LocalTrackField.ALBUM),
-            Comparer(condition="starts with", expected="artist", field=LocalTrackField.ARTIST)
-        ]
-
-    @pytest.fixture
-    def obj(self, comparers: list[Comparer]) -> FilterComparers:
-        return FilterComparers(comparers=comparers)
-
-    @pytest.fixture
-    def tracks(self) -> list[LocalTrack]:
-        """
-        Yields a list of :py:class:`LocalTrack` objects that match the comparers fixtures
-        to be used as pytest.fixture
-        """
-        tracks = random_tracks(30)
-        for track in tracks[:18]:
-            track.album = "album name"
-
-        tracks_artist = tracks[10:25]
-        for track in tracks_artist:
-            track.artist = "artist name"
-
-        return tracks
-
-    def test_filter(self, comparers: list[Comparer], tracks: list[LocalTrack]):
-        assert FilterComparers().process(tracks) == tracks
-
-        comparer = FilterComparers(comparers=comparers, match_all=False)
-        assert comparer(tracks) == tracks[:25]
-
-        comparer = FilterComparers(comparers=comparers, match_all=True)
-        assert comparer(tracks) == tracks[10:18]
-
-    def test_filter_nested(self, comparers: list[Comparer], tracks: list[LocalTrack]):
-        sub_filter_1 = FilterComparers(
-            comparers=[
-                Comparer(condition="is", expected=2020, field=LocalTrackField.YEAR),
-                Comparer(condition="in range", expected=[80, 100], field=LocalTrackField.BPM)
-            ],
-            match_all=False
-        )
-        sub_filter_2 = FilterComparers(
-            comparers=[
-                Comparer(condition="greater than", expected=20, field=LocalTrackField.TRACK_NUMBER)
-            ],
-            match_all=True
-        )
-
-        for i, track in enumerate(tracks):
-            track.track_number = i + 1
-            track.year = 2020 if i >= 8 else 1990
-            track.bpm = randrange(85, 95) if 10 < i < 15 else 120
-
-        comparer = FilterComparers(
-            comparers={comparers[0]: (False, sub_filter_1), comparers[1]: (False, sub_filter_2)},
-            match_all=False
-        )
-        assert sorted(comparer(tracks), key=lambda x: x.track_number) == tracks  # loose conditions, matches everything
-
-        comparer = FilterComparers(
-            comparers={comparers[0]: (True, sub_filter_1), comparers[1]: (False, sub_filter_2)},
-            match_all=False
-        )
-        assert sorted(comparer(tracks), key=lambda x: x.track_number) == tracks[8:]
-
-        sub_filter_1.match_all = True
-        comparer = FilterComparers(
-            comparers={comparers[0]: (True, sub_filter_1), comparers[1]: (False, sub_filter_2)},
-            match_all=False
-        )
-        assert sorted(comparer(tracks), key=lambda x: x.track_number) == tracks[10:]
-
-        comparer = FilterComparers(
-            comparers={comparers[0]: (True, sub_filter_1), comparers[1]: (True, sub_filter_2)},
-            match_all=False
-        )
-        assert sorted(comparer(tracks), key=lambda x: x.track_number) == tracks[11:15] + tracks[20:25]
-
-        comparer = FilterComparers(
-            comparers={comparers[0]: (True, sub_filter_1), comparers[1]: (True, sub_filter_2)},
-            match_all=True
-        )
-        assert not comparer(tracks)  # no overlap between the 2 parent comparers
-
-
-class TestFilterIncludeExclude(FilterTester):
-
-    @pytest.fixture
-    def obj(self) -> FilterIncludeExclude:
-        include_values = [random_str(30, 50) for _ in range(20)]
-        return FilterIncludeExclude(
-            include=FilterDefinedList(include_values),
-            exclude=FilterDefinedList(include_values[:10] + [random_str(30, 50) for _ in range(20)]),
-        )
-
-    def test_filter(self, obj: FilterIncludeExclude):
-        assert obj(obj.include.values) == obj.include.values[10:20]
-        assert not obj(obj.exclude.values)
-
-
-class TestFilterMatcher(FilterTester):
-
-    library_folder = "/path/to/library"
-
-    @pytest.fixture(scope="class")
-    def comparers(self) -> list[Comparer]:
-        """Yields a list :py:class:`Comparer` objects to be used as pytest.fixture"""
-        return [
-            Comparer(condition="is", expected="album name", field=LocalTrackField.ALBUM),
-            Comparer(condition="starts with", expected="artist", field=LocalTrackField.ARTIST)
-        ]
-
-    @pytest.fixture
-    def obj(self, comparers: list[Comparer]) -> FilterMatcher:
-        return FilterMatcher(
-            comparers=FilterComparers(comparers),
-            include=FilterDefinedList(
-                [f"{self.library_folder}/include/{random_str(30, 50)}.MP3" for _ in range(20)],
-            ),
-            exclude=FilterDefinedList(
-                [f"{self.library_folder}/exclude/{random_str(30, 50)}.MP3" for _ in range(20)],
-            ),
-        )
-
-    @staticmethod
-    def sort_key(track: LocalTrack) -> str:
-        """The key to sort on when making assertions in tests"""
-        return track.path
-
-    @pytest.fixture(scope="class")
-    def tracks(self) -> list[LocalTrack]:
-        """Yield a list of random LocalTracks to use for testing the :py:class:`LocalMatcher`"""
-        tracks = random_tracks(30)
-        return tracks
-
-    @pytest.fixture(scope="class")
-    def tracks_album(self, tracks: list[LocalTrack]) -> list[LocalTrack]:
-        """Sample the list of tracks to test and set the same album name for all these tracks"""
-        tracks_album = sample(tracks, 15)
-        for track in tracks_album:
-            track.album = "album name"
-        return tracks_album
-
-    @pytest.fixture(scope="class")
-    def tracks_artist(self, tracks_album: list[LocalTrack]) -> list[LocalTrack]:
-        """Sample the list of tracks to test and set the same artist name for all these tracks"""
-        tracks_artist = sample(tracks_album, 9)
-        for track in tracks_artist:
-            track.artist = "artist name"
-        return tracks_artist
-
-    @pytest.fixture(scope="class")
-    def tracks_include(self, tracks: list[LocalTrack], tracks_album: list[LocalTrack]) -> list[LocalTrack]:
-        """Sample the list of tracks to test and set the path to be included for all these tracks"""
-        include_paths = [f"{self.library_folder}/include/{random_str(30, 50)}.MP3" for _ in range(20)]
-        tracks_include = sample([track for track in tracks if track not in tracks_album], 7)
-
-        for i, track in enumerate(tracks_include):
-            track._path = include_paths[i]
-        return tracks_include
-
-    @pytest.fixture(scope="class")
-    def tracks_exclude(self, tracks_artist: list[LocalTrack], tracks_include: list[LocalTrack]) -> list[LocalTrack]:
-        """Sample the list of tracks to test and set the path to be excluded for all these tracks"""
-        exclude_paths = [f"{self.library_folder}/exclude/{random_str(30, 50)}.MP3" for _ in range(20)]
-        tracks_exclude = sample(tracks_artist, 3) + sample(tracks_include, 2)
-
-        for i, track in enumerate(tracks_exclude):
-            track._path = exclude_paths[i]
-        return tracks_exclude
-
-    @pytest.fixture(scope="class")
-    def path_mapper(self) -> PathStemMapper:
-        """Yields a :py:class:`PathMapper` that can map paths from the test playlist files"""
-        yield PathStemMapper(stem_map={"../": path_resources}, available_paths=path_track_all)
-
-    def test_filter_empty(self, tracks_include: list[LocalTrack], tracks_exclude: list[LocalTrack]):
-        assert FilterMatcher().process(values=tracks_include) == tracks_include
-        assert FilterMatcher().process(values=tracks_exclude) == tracks_exclude
-
-    def test_filter_no_comparers(
-            self,
-            tracks: list[LocalTrack],
-            tracks_include: list[LocalTrack],
-            tracks_exclude: list[LocalTrack],
-            path_mapper: PathMapper
-    ):
-        matcher = FilterMatcher(
-            include=FilterDefinedList([track.path.casefold() for track in tracks_include]),
-            exclude=FilterDefinedList([track.path.casefold() for track in tracks_exclude]),
-        )
-        matcher.include.transform = lambda x: path_mapper.map(x, check_existence=False).casefold()
-        matcher.exclude.transform = lambda x: path_mapper.map(x, check_existence=False).casefold()
-        tracks_include_reduced = [track for track in tracks_include if track not in tracks_exclude]
-
-        assert matcher(values=tracks) == tracks_include_reduced
-        assert matcher.process(values=tracks) == tracks_include_reduced
-
-    def test_filter_on_any_comparers(
-            self,
-            comparers: list[Comparer],
-            tracks: list[LocalTrack],
-            tracks_album: list[LocalTrack],
-            tracks_include: list[LocalTrack],
-            tracks_exclude: list[LocalTrack],
-            path_mapper: PathMapper,
-    ):
-        matcher = FilterMatcher(
-            comparers=FilterComparers(comparers, match_all=False),
-            include=FilterDefinedList([track.path.casefold() for track in tracks_include]),
-            exclude=FilterDefinedList([track.path.casefold() for track in tracks_exclude]),
-        )
-        matcher.include.transform = lambda x: path_mapper.map(x, check_existence=False).casefold()
-        matcher.exclude.transform = lambda x: path_mapper.map(x, check_existence=False).casefold()
-        tracks_album_reduced = [track for track in tracks_album if track not in tracks_exclude]
-        tracks_include_reduced = [track for track in tracks_include if track not in tracks_exclude]
-
-        matches = sorted(matcher(values=tracks), key=self.sort_key)
-        assert matches == sorted(tracks_album_reduced + tracks_include_reduced, key=self.sort_key)
-
-    def test_filter_on_all_comparers(
-            self,
-            comparers: list[Comparer],
-            tracks: list[LocalTrack],
-            tracks_album: list[LocalTrack],
-            tracks_artist: list[LocalTrack],
-            tracks_include: list[LocalTrack],
-            tracks_exclude: list[LocalTrack],
-            path_mapper: PathMapper,
-    ):
-        matcher = FilterMatcher(
-            comparers=FilterComparers(comparers, match_all=True),
-            include=FilterDefinedList([track.path.casefold() for track in tracks_include]),
-            exclude=FilterDefinedList([track.path.casefold() for track in tracks_exclude]),
-        )
-        matcher.include.transform = lambda x: path_mapper.map(x, check_existence=False).casefold()
-        matcher.exclude.transform = lambda x: path_mapper.map(x, check_existence=False).casefold()
-
-        tracks_artist_reduced = [track for track in tracks_artist if track not in tracks_exclude]
-        tracks_include_reduced = [track for track in tracks_include if track not in tracks_exclude]
-
-        matches = sorted(matcher(values=tracks), key=self.sort_key)
-        assert matches == sorted(tracks_artist_reduced + tracks_include_reduced, key=self.sort_key)
-
-    ###########################################################################
-    ## XML I/O
-    ###########################################################################
-    def test_from_xml_bp(self, path_mapper: PathStemMapper):
-        with open(path_playlist_xautopf_bp, "r", encoding="utf-8") as f:
-            xml = xmltodict.parse(f.read())
-        matcher = FilterMatcher.from_xml(xml=xml, path_mapper=path_mapper)
-
-        assert set(matcher.include) == {
-            path_track_wma.casefold(), path_track_mp3.casefold(), path_track_flac.casefold()
-        }
-        assert set(matcher.exclude) == {
-            join(path_playlist_resources,  "exclude_me_2.mp3").casefold(),
-            path_track_mp3.casefold(),
-            join(path_playlist_resources, "exclude_me.flac").casefold(),
-        }
-
-        assert isinstance(matcher.comparers.comparers, dict)
-        assert len(matcher.comparers.comparers) == 3  # loaded Comparer settings are tested in class-specific tests
-        assert matcher.comparers.match_all
-        assert all(not m[1].ready for m in matcher.comparers.comparers.values())
-
-    def test_from_xml_ra(self, path_mapper: PathStemMapper):
-        with open(path_playlist_xautopf_ra, "r", encoding="utf-8") as f:
-            xml = xmltodict.parse(f.read())
-        matcher = FilterMatcher.from_xml(xml=xml, path_mapper=path_mapper)
-
-        assert len(matcher.include) == 0
-        assert len(matcher.exclude) == 0
-
-        assert isinstance(matcher.comparers.comparers, dict)
-        assert len(matcher.comparers.comparers) == 0
-        assert not matcher.comparers.match_all
-        assert all(not m[1].ready for m in matcher.comparers.comparers.values())
-
-    def test_from_xml_cm(self, path_mapper: PathStemMapper):
-        with open(path_playlist_xautopf_cm, "r", encoding="utf-8") as f:
-            xml = xmltodict.parse(f.read())
-        matcher = FilterMatcher.from_xml(xml=xml, path_mapper=path_mapper)
-
-        assert isinstance(matcher.comparers.comparers, Mapping)
-        assert len(matcher.comparers.comparers) == 3
-        assert not matcher.comparers.match_all
-
-        # assertions on parent comparers
-        comparers: list[Comparer] = list(matcher.comparers.comparers)
-        assert comparers[0].field == Fields.ALBUM
-        assert comparers[0].condition == "contains"
-        assert comparers[0].expected == ["an album"]
-        assert comparers[1].field == Fields.RATING
-        assert comparers[1].condition == "in_range"
-        assert comparers[1].expected == ["40", "80"]
-        assert comparers[2].field == Fields.YEAR
-        assert comparers[2].condition == "is"
-        assert comparers[2].expected == ["2024"]
-
-        # assertions on child comparers
-        sub_filters: list[tuple[bool, FilterComparers]] = list(matcher.comparers.comparers.values())
-        assert not sub_filters[0][1].ready
-        assert not sub_filters[0][0]  # And/Or condition
-
-        sub_filter_1 = sub_filters[1][1]
-        assert sub_filter_1.ready
-        assert not sub_filter_1.match_all
-        assert isinstance(sub_filter_1.comparers, Mapping)
-        assert all(not m[1].ready for m in sub_filter_1.comparers.values())
-        assert sub_filters[1][0]  # And/Or condition
-
-        sub_comparers_1: list[Comparer] = list(sub_filters[1][1].comparers)
-        assert sub_comparers_1[0].field == Fields.GENRES
-        assert sub_comparers_1[0].condition == "is_in"
-        assert sub_comparers_1[0].expected == ["Jazz", "Rock", "Pop"]
-        assert sub_comparers_1[1].field == Fields.TRACK_NUMBER
-        assert sub_comparers_1[1].condition == "less_than"
-        assert sub_comparers_1[1].expected == ["50"]
-
-        sub_filter_2 = sub_filters[2][1]
-        assert sub_filter_2.ready
-        assert sub_filter_2.match_all
-        assert isinstance(sub_filter_2.comparers, Mapping)
-        assert all(not m[1].ready for m in sub_filter_2.comparers.values())
-        assert not sub_filters[2][0]  # And/Or condition
-
-        sub_comparers_2: list[Comparer] = list(sub_filter_2.comparers)
-        assert sub_comparers_2[0].field == Fields.ARTIST
-        assert sub_comparers_2[0].condition == "starts_with"
-        assert sub_comparers_2[0].expected == ["an artist"]
-        assert sub_comparers_2[1].field == Fields.LAST_PLAYED
-        assert sub_comparers_2[1].condition == "in_the_last"
-        assert sub_comparers_2[1].expected == ["7d"]
-
-    @pytest.mark.skip(reason="not implemented yet")
-    def test_to_xml(self):
-        pass
+from abc import ABCMeta
+from collections.abc import Mapping
+from os.path import join
+from random import sample, shuffle, randrange
+
+import pytest
+import xmltodict
+
+from musify.local.track import LocalTrack
+from musify.local.track.field import LocalTrackField
+from musify.processors.compare import Comparer
+from musify.processors.filter import FilterDefinedList, FilterComparers, FilterIncludeExclude
+from musify.processors.filter_matcher import FilterMatcher
+from musify.shared.core.enum import Fields
+from musify.shared.file import PathStemMapper, PathMapper
+from tests.local.track.utils import random_tracks
+from tests.local.utils import path_playlist_resources
+from tests.local.utils import path_playlist_xautopf_bp, path_playlist_xautopf_ra, path_playlist_xautopf_cm
+from tests.local.utils import path_track_all, path_track_wma, path_track_flac, path_track_mp3
+from tests.shared.core.misc import PrettyPrinterTester
+from tests.utils import random_str, path_resources
+
+
+class FilterTester(PrettyPrinterTester, metaclass=ABCMeta):
+    pass
+
+
+class TestFilterDefinedList(FilterTester):
+
+    @pytest.fixture
+    def obj(self) -> FilterDefinedList:
+        return FilterDefinedList(values=[random_str(30, 50) for _ in range(20)])
+
+    def test_filter(self):
+        values = [random_str(30, 50) for _ in range(20)]
+
+        assert FilterDefinedList().process(values) == values
+
+        expected = values
+        expected_shuffled = expected.copy()
+        shuffle(expected_shuffled)
+        filter_ = FilterDefinedList(values=values)
+        assert filter_(values[:10]) == values[:10]
+
+
+class TestFilterComparers(FilterTester):
+
+    @pytest.fixture(scope="class")
+    def comparers(self) -> list[Comparer]:
+        """Yields a list of :py:class:`Comparer` objects to be used as pytest.fixture"""
+        return [
+            Comparer(condition="is", expected="album name", field=LocalTrackField.ALBUM),
+            Comparer(condition="starts with", expected="artist", field=LocalTrackField.ARTIST)
+        ]
+
+    @pytest.fixture
+    def obj(self, comparers: list[Comparer]) -> FilterComparers:
+        return FilterComparers(comparers=comparers)
+
+    @pytest.fixture
+    def tracks(self) -> list[LocalTrack]:
+        """
+        Yields a list of :py:class:`LocalTrack` objects that match the comparers fixtures
+        to be used as pytest.fixture
+        """
+        tracks = random_tracks(30)
+        for track in tracks[:18]:
+            track.album = "album name"
+
+        tracks_artist = tracks[10:25]
+        for track in tracks_artist:
+            track.artist = "artist name"
+
+        return tracks
+
+    def test_filter(self, comparers: list[Comparer], tracks: list[LocalTrack]):
+        assert FilterComparers().process(tracks) == tracks
+
+        comparer = FilterComparers(comparers=comparers, match_all=False)
+        assert comparer(tracks) == tracks[:25]
+
+        comparer = FilterComparers(comparers=comparers, match_all=True)
+        assert comparer(tracks) == tracks[10:18]
+
+    def test_filter_nested(self, comparers: list[Comparer], tracks: list[LocalTrack]):
+        sub_filter_1 = FilterComparers(
+            comparers=[
+                Comparer(condition="is", expected=2020, field=LocalTrackField.YEAR),
+                Comparer(condition="in range", expected=[80, 100], field=LocalTrackField.BPM)
+            ],
+            match_all=False
+        )
+        sub_filter_2 = FilterComparers(
+            comparers=[
+                Comparer(condition="greater than", expected=20, field=LocalTrackField.TRACK_NUMBER)
+            ],
+            match_all=True
+        )
+
+        for i, track in enumerate(tracks):
+            track.track_number = i + 1
+            track.year = 2020 if i >= 8 else 1990
+            track.bpm = randrange(85, 95) if 10 < i < 15 else 120
+
+        comparer = FilterComparers(
+            comparers={comparers[0]: (False, sub_filter_1), comparers[1]: (False, sub_filter_2)},
+            match_all=False
+        )
+        assert sorted(comparer(tracks), key=lambda x: x.track_number) == tracks  # loose conditions, matches everything
+
+        comparer = FilterComparers(
+            comparers={comparers[0]: (True, sub_filter_1), comparers[1]: (False, sub_filter_2)},
+            match_all=False
+        )
+        assert sorted(comparer(tracks), key=lambda x: x.track_number) == tracks[8:]
+
+        sub_filter_1.match_all = True
+        comparer = FilterComparers(
+            comparers={comparers[0]: (True, sub_filter_1), comparers[1]: (False, sub_filter_2)},
+            match_all=False
+        )
+        assert sorted(comparer(tracks), key=lambda x: x.track_number) == tracks[10:]
+
+        comparer = FilterComparers(
+            comparers={comparers[0]: (True, sub_filter_1), comparers[1]: (True, sub_filter_2)},
+            match_all=False
+        )
+        assert sorted(comparer(tracks), key=lambda x: x.track_number) == tracks[11:15] + tracks[20:25]
+
+        comparer = FilterComparers(
+            comparers={comparers[0]: (True, sub_filter_1), comparers[1]: (True, sub_filter_2)},
+            match_all=True
+        )
+        assert not comparer(tracks)  # no overlap between the 2 parent comparers
+
+
+class TestFilterIncludeExclude(FilterTester):
+
+    @pytest.fixture
+    def obj(self) -> FilterIncludeExclude:
+        include_values = [random_str(30, 50) for _ in range(20)]
+        return FilterIncludeExclude(
+            include=FilterDefinedList(include_values),
+            exclude=FilterDefinedList(include_values[:10] + [random_str(30, 50) for _ in range(20)]),
+        )
+
+    def test_filter(self, obj: FilterIncludeExclude):
+        assert obj(obj.include.values) == obj.include.values[10:20]
+        assert not obj(obj.exclude.values)
+
+
+class TestFilterMatcher(FilterTester):
+
+    library_folder = "/path/to/library"
+
+    @pytest.fixture(scope="class")
+    def comparers(self) -> list[Comparer]:
+        """Yields a list :py:class:`Comparer` objects to be used as pytest.fixture"""
+        return [
+            Comparer(condition="is", expected="album name", field=LocalTrackField.ALBUM),
+            Comparer(condition="starts with", expected="artist", field=LocalTrackField.ARTIST)
+        ]
+
+    @pytest.fixture
+    def obj(self, comparers: list[Comparer]) -> FilterMatcher:
+        return FilterMatcher(
+            comparers=FilterComparers(comparers),
+            include=FilterDefinedList(
+                [f"{self.library_folder}/include/{random_str(30, 50)}.MP3" for _ in range(20)],
+            ),
+            exclude=FilterDefinedList(
+                [f"{self.library_folder}/exclude/{random_str(30, 50)}.MP3" for _ in range(20)],
+            ),
+        )
+
+    @staticmethod
+    def sort_key(track: LocalTrack) -> str:
+        """The key to sort on when making assertions in tests"""
+        return track.path
+
+    @pytest.fixture(scope="class")
+    def tracks(self) -> list[LocalTrack]:
+        """Yield a list of random LocalTracks to use for testing the :py:class:`LocalMatcher`"""
+        tracks = random_tracks(30)
+        return tracks
+
+    @pytest.fixture(scope="class")
+    def tracks_album(self, tracks: list[LocalTrack]) -> list[LocalTrack]:
+        """Sample the list of tracks to test and set the same album name for all these tracks"""
+        tracks_album = sample(tracks, 15)
+        for track in tracks_album:
+            track.album = "album name"
+        return tracks_album
+
+    @pytest.fixture(scope="class")
+    def tracks_artist(self, tracks_album: list[LocalTrack]) -> list[LocalTrack]:
+        """Sample the list of tracks to test and set the same artist name for all these tracks"""
+        tracks_artist = sample(tracks_album, 9)
+        for track in tracks_artist:
+            track.artist = "artist name"
+        return tracks_artist
+
+    @pytest.fixture(scope="class")
+    def tracks_include(self, tracks: list[LocalTrack], tracks_album: list[LocalTrack]) -> list[LocalTrack]:
+        """Sample the list of tracks to test and set the path to be included for all these tracks"""
+        include_paths = [f"{self.library_folder}/include/{random_str(30, 50)}.MP3" for _ in range(20)]
+        tracks_include = sample([track for track in tracks if track not in tracks_album], 7)
+
+        for i, track in enumerate(tracks_include):
+            track._path = include_paths[i]
+        return tracks_include
+
+    @pytest.fixture(scope="class")
+    def tracks_exclude(self, tracks_artist: list[LocalTrack], tracks_include: list[LocalTrack]) -> list[LocalTrack]:
+        """Sample the list of tracks to test and set the path to be excluded for all these tracks"""
+        exclude_paths = [f"{self.library_folder}/exclude/{random_str(30, 50)}.MP3" for _ in range(20)]
+        tracks_exclude = sample(tracks_artist, 3) + sample(tracks_include, 2)
+
+        for i, track in enumerate(tracks_exclude):
+            track._path = exclude_paths[i]
+        return tracks_exclude
+
+    @pytest.fixture(scope="class")
+    def path_mapper(self) -> PathStemMapper:
+        """Yields a :py:class:`PathMapper` that can map paths from the test playlist files"""
+        yield PathStemMapper(stem_map={"../": path_resources}, available_paths=path_track_all)
+
+    def test_filter_empty(self, tracks_include: list[LocalTrack], tracks_exclude: list[LocalTrack]):
+        assert FilterMatcher().process(values=tracks_include) == tracks_include
+        assert FilterMatcher().process(values=tracks_exclude) == tracks_exclude
+
+    def test_filter_no_comparers(
+            self,
+            tracks: list[LocalTrack],
+            tracks_include: list[LocalTrack],
+            tracks_exclude: list[LocalTrack],
+            path_mapper: PathMapper
+    ):
+        matcher = FilterMatcher(
+            include=FilterDefinedList([track.path.casefold() for track in tracks_include]),
+            exclude=FilterDefinedList([track.path.casefold() for track in tracks_exclude]),
+        )
+        matcher.include.transform = lambda x: path_mapper.map(x, check_existence=False).casefold()
+        matcher.exclude.transform = lambda x: path_mapper.map(x, check_existence=False).casefold()
+        tracks_include_reduced = [track for track in tracks_include if track not in tracks_exclude]
+
+        assert matcher(values=tracks) == tracks_include_reduced
+        assert matcher.process(values=tracks) == tracks_include_reduced
+
+    def test_filter_on_any_comparers(
+            self,
+            comparers: list[Comparer],
+            tracks: list[LocalTrack],
+            tracks_album: list[LocalTrack],
+            tracks_include: list[LocalTrack],
+            tracks_exclude: list[LocalTrack],
+            path_mapper: PathMapper,
+    ):
+        matcher = FilterMatcher(
+            comparers=FilterComparers(comparers, match_all=False),
+            include=FilterDefinedList([track.path.casefold() for track in tracks_include]),
+            exclude=FilterDefinedList([track.path.casefold() for track in tracks_exclude]),
+        )
+        matcher.include.transform = lambda x: path_mapper.map(x, check_existence=False).casefold()
+        matcher.exclude.transform = lambda x: path_mapper.map(x, check_existence=False).casefold()
+        tracks_album_reduced = [track for track in tracks_album if track not in tracks_exclude]
+        tracks_include_reduced = [track for track in tracks_include if track not in tracks_exclude]
+
+        matches = sorted(matcher(values=tracks), key=self.sort_key)
+        assert matches == sorted(tracks_album_reduced + tracks_include_reduced, key=self.sort_key)
+
+    def test_filter_on_all_comparers(
+            self,
+            comparers: list[Comparer],
+            tracks: list[LocalTrack],
+            tracks_album: list[LocalTrack],
+            tracks_artist: list[LocalTrack],
+            tracks_include: list[LocalTrack],
+            tracks_exclude: list[LocalTrack],
+            path_mapper: PathMapper,
+    ):
+        matcher = FilterMatcher(
+            comparers=FilterComparers(comparers, match_all=True),
+            include=FilterDefinedList([track.path.casefold() for track in tracks_include]),
+            exclude=FilterDefinedList([track.path.casefold() for track in tracks_exclude]),
+        )
+        matcher.include.transform = lambda x: path_mapper.map(x, check_existence=False).casefold()
+        matcher.exclude.transform = lambda x: path_mapper.map(x, check_existence=False).casefold()
+
+        tracks_artist_reduced = [track for track in tracks_artist if track not in tracks_exclude]
+        tracks_include_reduced = [track for track in tracks_include if track not in tracks_exclude]
+
+        matches = sorted(matcher(values=tracks), key=self.sort_key)
+        assert matches == sorted(tracks_artist_reduced + tracks_include_reduced, key=self.sort_key)
+
+    ###########################################################################
+    ## XML I/O
+    ###########################################################################
+    def test_from_xml_bp(self, path_mapper: PathStemMapper):
+        with open(path_playlist_xautopf_bp, "r", encoding="utf-8") as f:
+            xml = xmltodict.parse(f.read())
+        matcher = FilterMatcher.from_xml(xml=xml, path_mapper=path_mapper)
+
+        assert set(matcher.include) == {
+            path_track_wma.casefold(), path_track_mp3.casefold(), path_track_flac.casefold()
+        }
+        assert set(matcher.exclude) == {
+            join(path_playlist_resources,  "exclude_me_2.mp3").casefold(),
+            path_track_mp3.casefold(),
+            join(path_playlist_resources, "exclude_me.flac").casefold(),
+        }
+
+        assert isinstance(matcher.comparers.comparers, dict)
+        assert len(matcher.comparers.comparers) == 3  # loaded Comparer settings are tested in class-specific tests
+        assert matcher.comparers.match_all
+        assert all(not m[1].ready for m in matcher.comparers.comparers.values())
+
+    def test_from_xml_ra(self, path_mapper: PathStemMapper):
+        with open(path_playlist_xautopf_ra, "r", encoding="utf-8") as f:
+            xml = xmltodict.parse(f.read())
+        matcher = FilterMatcher.from_xml(xml=xml, path_mapper=path_mapper)
+
+        assert len(matcher.include) == 0
+        assert len(matcher.exclude) == 0
+
+        assert isinstance(matcher.comparers.comparers, dict)
+        assert len(matcher.comparers.comparers) == 0
+        assert not matcher.comparers.match_all
+        assert all(not m[1].ready for m in matcher.comparers.comparers.values())
+
+    def test_from_xml_cm(self, path_mapper: PathStemMapper):
+        with open(path_playlist_xautopf_cm, "r", encoding="utf-8") as f:
+            xml = xmltodict.parse(f.read())
+        matcher = FilterMatcher.from_xml(xml=xml, path_mapper=path_mapper)
+
+        assert isinstance(matcher.comparers.comparers, Mapping)
+        assert len(matcher.comparers.comparers) == 3
+        assert not matcher.comparers.match_all
+
+        # assertions on parent comparers
+        comparers: list[Comparer] = list(matcher.comparers.comparers)
+        assert comparers[0].field == Fields.ALBUM
+        assert comparers[0].condition == "contains"
+        assert comparers[0].expected == ["an album"]
+        assert comparers[1].field == Fields.RATING
+        assert comparers[1].condition == "in_range"
+        assert comparers[1].expected == ["40", "80"]
+        assert comparers[2].field == Fields.YEAR
+        assert comparers[2].condition == "is"
+        assert comparers[2].expected == ["2024"]
+
+        # assertions on child comparers
+        sub_filters: list[tuple[bool, FilterComparers]] = list(matcher.comparers.comparers.values())
+        assert not sub_filters[0][1].ready
+        assert not sub_filters[0][0]  # And/Or condition
+
+        sub_filter_1 = sub_filters[1][1]
+        assert sub_filter_1.ready
+        assert not sub_filter_1.match_all
+        assert isinstance(sub_filter_1.comparers, Mapping)
+        assert all(not m[1].ready for m in sub_filter_1.comparers.values())
+        assert sub_filters[1][0]  # And/Or condition
+
+        sub_comparers_1: list[Comparer] = list(sub_filters[1][1].comparers)
+        assert sub_comparers_1[0].field == Fields.GENRES
+        assert sub_comparers_1[0].condition == "is_in"
+        assert sub_comparers_1[0].expected == ["Jazz", "Rock", "Pop"]
+        assert sub_comparers_1[1].field == Fields.TRACK_NUMBER
+        assert sub_comparers_1[1].condition == "less_than"
+        assert sub_comparers_1[1].expected == ["50"]
+
+        sub_filter_2 = sub_filters[2][1]
+        assert sub_filter_2.ready
+        assert sub_filter_2.match_all
+        assert isinstance(sub_filter_2.comparers, Mapping)
+        assert all(not m[1].ready for m in sub_filter_2.comparers.values())
+        assert not sub_filters[2][0]  # And/Or condition
+
+        sub_comparers_2: list[Comparer] = list(sub_filter_2.comparers)
+        assert sub_comparers_2[0].field == Fields.ARTIST
+        assert sub_comparers_2[0].condition == "starts_with"
+        assert sub_comparers_2[0].expected == ["an artist"]
+        assert sub_comparers_2[1].field == Fields.LAST_PLAYED
+        assert sub_comparers_2[1].condition == "in_the_last"
+        assert sub_comparers_2[1].expected == ["7d"]
+
+    @pytest.mark.skip(reason="not implemented yet")
+    def test_to_xml(self):
+        pass