--- conflicted
+++ resolved
@@ -1,207 +1,201 @@
-import os
-from copy import deepcopy
-from datetime import datetime
-from glob import glob
-from os.path import dirname, join, splitext, basename, exists
-from pathlib import Path
-from random import randrange
-
-import pytest
-
-<<<<<<< HEAD
-from musify.local.playlist import XAutoPF
-=======
-from musify.local.exception import InvalidFileType
-from musify.local.file import PathMapper, PathStemMapper
-from musify.local.library import MusicBee
-from musify.local.playlist import XAutoPF, load_playlist
->>>>>>> 315dd270
-from musify.local.track import LocalTrack
-from musify.shared.exception import InvalidFileType
-from musify.shared.file import PathMapper
-from tests.local.playlist.testers import LocalPlaylistTester
-from tests.local.track.utils import random_track, random_tracks
-from tests.local.utils import path_playlist_xautopf_ra, path_playlist_xautopf_bp
-from tests.local.utils import path_track_flac, path_track_wma
-from tests.utils import path_txt
-
-
-class TestXAutoPF(LocalPlaylistTester):
-
-    @pytest.fixture
-    def playlist(self) -> XAutoPF:
-        # needed to ensure __setitem__ check passes
-        tracks = random_tracks(randrange(5, 15))
-        tracks.append(random_track(cls=tracks[0].__class__))
-        playlist = XAutoPF(path=path_playlist_xautopf_ra, tracks=tracks)
-        return playlist
-
-    def test_init_fails(self):
-        tracks = random_tracks(20)
-
-        # raises error on non-existent file, remove this once supported
-        with pytest.raises(NotImplementedError):
-            XAutoPF(path=join(dirname(path_playlist_xautopf_bp), "does_not_exist.xautopf"), tracks=tracks)
-
-        with pytest.raises(InvalidFileType):
-            XAutoPF(path=path_txt, tracks=tracks)
-
-    def test_load_playlist_1_settings(self, tracks: list[LocalTrack], path_mapper: PathMapper):
-        pl = XAutoPF(path=path_playlist_xautopf_bp, path_mapper=path_mapper)
-
-        assert pl.name == splitext(basename(path_playlist_xautopf_bp))[0]
-        assert pl.description == "I am a description"
-        assert pl.path == path_playlist_xautopf_bp
-        assert pl.ext == splitext(basename(path_playlist_xautopf_bp))[1]
-        assert not pl.tracks
-
-        # processor settings are tested in class-specific tests
-        assert pl.matcher.ready
-        assert len(pl.matcher.comparers.comparers) == 3
-        assert not pl.limiter
-        assert pl.sorter
-
-        pl.load(tracks)
-        assert [basename(track.path) for track in pl.tracks] == [basename(path_track_flac), basename(path_track_wma)]
-
-    def test_load_playlist_1_tracks(self, tracks: list[LocalTrack], path_mapper: PathMapper):
-        # prepare tracks to search through
-        tracks_actual = tracks
-        tracks = random_tracks(30)
-        for i, track in enumerate(tracks[10:40]):
-            track.album = "an album"
-        for i, track in enumerate(tracks[20:50]):
-            track.artist = None
-        for i, track in enumerate(tracks, 1):
-            track.track_number = i
-        tracks += tracks_actual
-
-        pl = XAutoPF(path=path_playlist_xautopf_bp, tracks=tracks_actual, path_mapper=path_mapper)
-        assert pl.tracks == tracks_actual[:2]
-
-        pl = XAutoPF(path=path_playlist_xautopf_bp, tracks=tracks, path_mapper=path_mapper)
-        assert len(pl.tracks) == 11
-        tracks_expected = tracks_actual[:2] + [track for track in tracks if 20 < track.track_number < 30]
-        assert pl.tracks == sorted(tracks_expected, key=lambda t: t.track_number)
-
-    def test_load_playlist_2_settings(self, path_mapper: PathMapper):
-        pl = XAutoPF(path=path_playlist_xautopf_ra, tracks=random_tracks(20), path_mapper=path_mapper)
-
-        assert pl.name == splitext(basename(path_playlist_xautopf_ra))[0]
-        assert pl.description is None
-        assert pl.path == path_playlist_xautopf_ra
-        assert pl.ext == splitext(basename(path_playlist_xautopf_ra))[1]
-
-        # processor settings are tested in class-specific tests
-        assert not pl.matcher.ready
-        assert not pl.matcher.comparers
-        assert pl.limiter
-        assert pl.sorter
-
-    def test_load_playlist_2_tracks(self, path_mapper: PathMapper):
-        # prepare tracks to search through
-        tracks = random_tracks(50)
-        for i, track in enumerate(tracks):
-            track.date_added = datetime.now().replace(minute=i)
-
-        pl = XAutoPF(path=path_playlist_xautopf_ra, tracks=tracks, path_mapper=path_mapper)
-
-        limit = pl.limiter.limit_max
-        assert len(pl.tracks) == limit
-        tracks_expected = sorted(tracks, key=lambda t: t.date_added, reverse=True)[:limit]
-        assert pl.tracks == sorted(tracks_expected, key=lambda t: t.date_added, reverse=True)
-
-    @pytest.mark.parametrize("path", [path_playlist_xautopf_bp], indirect=["path"])
-    def test_save_playlist(self, tracks: list[LocalTrack], path: str, path_mapper: PathMapper, tmp_path: Path):
-        # prepare tracks to search through
-        tracks_actual = [track for track in tracks if track.path in [path_track_flac, path_track_wma]]
-        tracks = random_tracks(30)
-        for i, track in enumerate(tracks[10:40]):
-            track.album = "an album"
-        for i, track in enumerate(tracks[20:50]):
-            track.artist = None
-        for i, track in enumerate(tracks, 1):
-            track.track_number = i
-        tracks += tracks_actual
-
-        pl = XAutoPF(path=path, tracks=tracks, path_mapper=path_mapper)
-
-        assert pl.path == path
-        assert len(pl.tracks) == 11
-        original_dt_modified = pl.date_modified
-        original_dt_created = pl.date_created
-        original_xml = deepcopy(pl.xml)
-
-        # perform some operations on the playlist
-        pl.description = "new description"
-        tracks_added = random_tracks(3)
-        pl.tracks += tracks_added
-        pl.tracks.pop(5)
-        pl.tracks.pop(6)
-        pl.tracks.remove(tracks_actual[0])
-
-        # first test results on a dry run
-        result = pl.save(dry_run=True)
-
-        assert result.start == 11
-        assert result.start_description == "I am a description"
-        assert result.start_included == 3
-        assert result.start_excluded == 3
-        assert result.start_compared == 3
-        assert not result.start_limiter
-        assert result.start_sorter
-        assert result.final == len(pl.tracks)
-        assert result.final_description == pl.description
-        assert result.final_included == 4
-        assert result.final_excluded == 2
-        assert result.final_compared == 3
-        assert not result.start_limiter
-        assert result.start_sorter
-
-        assert pl.date_modified == original_dt_modified
-        assert pl.date_created == original_dt_created
-        assert pl.xml == original_xml
-
-        pl.save(dry_run=False)
-
-        if not os.getenv("GITHUB_ACTIONS"):
-            # TODO: these assertions always fail on GitHub actions but not locally, why?
-            assert pl.date_modified > original_dt_modified
-            assert pl.date_created == original_dt_created
-        assert pl.xml != original_xml
-
-        # assert file has reported path count and paths in the file have been mapped to relative paths
-        paths = pl.xml["SmartPlaylist"]["Source"]["ExceptionsInclude"].split("|")
-        assert len(paths) == result.final_included
-        for path in paths:
-            assert path.startswith("../")
-
-
-# noinspection PyTestUnpassedFixture
-@pytest.mark.manual
-@pytest.mark.skipif(
-    "not config.getoption('-m') and not config.getoption('-k')",
-    reason="Only runs when the test or marker is specified explicitly by the user",
-)
-@pytest.mark.parametrize("source,expected,mapper", [
-    (
-        join(os.getenv("TEST_PL_SOURCE", ""), f"{splitext(basename(name))[0]}.xautopf"),
-        join(os.getenv("TEST_PL_COMPARISON", ""), f"{splitext(basename(name))[0]}.m3u"),
-        PathStemMapper({"../..": os.getenv("TEST_PL_LIBRARY", "")})
-    )
-    for name in glob(join(os.getenv("TEST_PL_SOURCE", ""), "**", "*.xautopf"), recursive=True)
-])
-def test_playlist_paths_manual(source: str, expected: str, mapper: PathMapper):
-    assert exists(source)
-    assert exists(expected)
-
-    library = MusicBee(musicbee_folder=join(os.getenv("TEST_PL_LIBRARY"), "MusicBee"), path_mapper=mapper)
-    library.load_tracks()
-
-    pl = load_playlist(source, tracks=library.tracks, path_mapper=mapper)
-    paths_source = [track.path for track in pl]
-
-    with open(expected, "r") as f:
-        paths_expected = [mapper.map(line.strip()) for line in f]
-
-    assert paths_source == paths_expected
+import os
+from copy import deepcopy
+from datetime import datetime
+from glob import glob
+from os.path import dirname, join, splitext, basename, exists
+from pathlib import Path
+from random import randrange
+
+import pytest
+
+from musify.local.library import MusicBee
+from musify.local.playlist import XAutoPF, load_playlist
+from musify.local.track import LocalTrack
+from musify.shared.exception import InvalidFileType
+from musify.shared.file import PathMapper, PathStemMapper
+from tests.local.playlist.testers import LocalPlaylistTester
+from tests.local.track.utils import random_track, random_tracks
+from tests.local.utils import path_playlist_xautopf_ra, path_playlist_xautopf_bp
+from tests.local.utils import path_track_flac, path_track_wma
+from tests.utils import path_txt
+
+
+class TestXAutoPF(LocalPlaylistTester):
+
+    @pytest.fixture
+    def playlist(self) -> XAutoPF:
+        # needed to ensure __setitem__ check passes
+        tracks = random_tracks(randrange(5, 15))
+        tracks.append(random_track(cls=tracks[0].__class__))
+        playlist = XAutoPF(path=path_playlist_xautopf_ra, tracks=tracks)
+        return playlist
+
+    def test_init_fails(self):
+        tracks = random_tracks(20)
+
+        # raises error on non-existent file, remove this once supported
+        with pytest.raises(NotImplementedError):
+            XAutoPF(path=join(dirname(path_playlist_xautopf_bp), "does_not_exist.xautopf"), tracks=tracks)
+
+        with pytest.raises(InvalidFileType):
+            XAutoPF(path=path_txt, tracks=tracks)
+
+    def test_load_playlist_1_settings(self, tracks: list[LocalTrack], path_mapper: PathMapper):
+        pl = XAutoPF(path=path_playlist_xautopf_bp, path_mapper=path_mapper)
+
+        assert pl.name == splitext(basename(path_playlist_xautopf_bp))[0]
+        assert pl.description == "I am a description"
+        assert pl.path == path_playlist_xautopf_bp
+        assert pl.ext == splitext(basename(path_playlist_xautopf_bp))[1]
+        assert not pl.tracks
+
+        # processor settings are tested in class-specific tests
+        assert pl.matcher.ready
+        assert len(pl.matcher.comparers.comparers) == 3
+        assert not pl.limiter
+        assert pl.sorter
+
+        pl.load(tracks)
+        assert [basename(track.path) for track in pl.tracks] == [basename(path_track_flac), basename(path_track_wma)]
+
+    def test_load_playlist_1_tracks(self, tracks: list[LocalTrack], path_mapper: PathMapper):
+        # prepare tracks to search through
+        tracks_actual = tracks
+        tracks = random_tracks(30)
+        for i, track in enumerate(tracks[10:40]):
+            track.album = "an album"
+        for i, track in enumerate(tracks[20:50]):
+            track.artist = None
+        for i, track in enumerate(tracks, 1):
+            track.track_number = i
+        tracks += tracks_actual
+
+        pl = XAutoPF(path=path_playlist_xautopf_bp, tracks=tracks_actual, path_mapper=path_mapper)
+        assert pl.tracks == tracks_actual[:2]
+
+        pl = XAutoPF(path=path_playlist_xautopf_bp, tracks=tracks, path_mapper=path_mapper)
+        assert len(pl.tracks) == 11
+        tracks_expected = tracks_actual[:2] + [track for track in tracks if 20 < track.track_number < 30]
+        assert pl.tracks == sorted(tracks_expected, key=lambda t: t.track_number)
+
+    def test_load_playlist_2_settings(self, path_mapper: PathMapper):
+        pl = XAutoPF(path=path_playlist_xautopf_ra, tracks=random_tracks(20), path_mapper=path_mapper)
+
+        assert pl.name == splitext(basename(path_playlist_xautopf_ra))[0]
+        assert pl.description is None
+        assert pl.path == path_playlist_xautopf_ra
+        assert pl.ext == splitext(basename(path_playlist_xautopf_ra))[1]
+
+        # processor settings are tested in class-specific tests
+        assert not pl.matcher.ready
+        assert not pl.matcher.comparers
+        assert pl.limiter
+        assert pl.sorter
+
+    def test_load_playlist_2_tracks(self, path_mapper: PathMapper):
+        # prepare tracks to search through
+        tracks = random_tracks(50)
+        for i, track in enumerate(tracks):
+            track.date_added = datetime.now().replace(minute=i)
+
+        pl = XAutoPF(path=path_playlist_xautopf_ra, tracks=tracks, path_mapper=path_mapper)
+
+        limit = pl.limiter.limit_max
+        assert len(pl.tracks) == limit
+        tracks_expected = sorted(tracks, key=lambda t: t.date_added, reverse=True)[:limit]
+        assert pl.tracks == sorted(tracks_expected, key=lambda t: t.date_added, reverse=True)
+
+    @pytest.mark.parametrize("path", [path_playlist_xautopf_bp], indirect=["path"])
+    def test_save_playlist(self, tracks: list[LocalTrack], path: str, path_mapper: PathMapper, tmp_path: Path):
+        # prepare tracks to search through
+        tracks_actual = [track for track in tracks if track.path in [path_track_flac, path_track_wma]]
+        tracks = random_tracks(30)
+        for i, track in enumerate(tracks[10:40]):
+            track.album = "an album"
+        for i, track in enumerate(tracks[20:50]):
+            track.artist = None
+        for i, track in enumerate(tracks, 1):
+            track.track_number = i
+        tracks += tracks_actual
+
+        pl = XAutoPF(path=path, tracks=tracks, path_mapper=path_mapper)
+
+        assert pl.path == path
+        assert len(pl.tracks) == 11
+        original_dt_modified = pl.date_modified
+        original_dt_created = pl.date_created
+        original_xml = deepcopy(pl.xml)
+
+        # perform some operations on the playlist
+        pl.description = "new description"
+        tracks_added = random_tracks(3)
+        pl.tracks += tracks_added
+        pl.tracks.pop(5)
+        pl.tracks.pop(6)
+        pl.tracks.remove(tracks_actual[0])
+
+        # first test results on a dry run
+        result = pl.save(dry_run=True)
+
+        assert result.start == 11
+        assert result.start_description == "I am a description"
+        assert result.start_included == 3
+        assert result.start_excluded == 3
+        assert result.start_compared == 3
+        assert not result.start_limiter
+        assert result.start_sorter
+        assert result.final == len(pl.tracks)
+        assert result.final_description == pl.description
+        assert result.final_included == 4
+        assert result.final_excluded == 2
+        assert result.final_compared == 3
+        assert not result.start_limiter
+        assert result.start_sorter
+
+        assert pl.date_modified == original_dt_modified
+        assert pl.date_created == original_dt_created
+        assert pl.xml == original_xml
+
+        pl.save(dry_run=False)
+
+        if not os.getenv("GITHUB_ACTIONS"):
+            # TODO: these assertions always fail on GitHub actions but not locally, why?
+            assert pl.date_modified > original_dt_modified
+            assert pl.date_created == original_dt_created
+        assert pl.xml != original_xml
+
+        # assert file has reported path count and paths in the file have been mapped to relative paths
+        paths = pl.xml["SmartPlaylist"]["Source"]["ExceptionsInclude"].split("|")
+        assert len(paths) == result.final_included
+        for path in paths:
+            assert path.startswith("../")
+
+
+# noinspection PyTestUnpassedFixture
+@pytest.mark.manual
+@pytest.mark.skipif(
+    "not config.getoption('-m') and not config.getoption('-k')",
+    reason="Only runs when the test or marker is specified explicitly by the user",
+)
+@pytest.mark.parametrize("source,expected,mapper", [
+    (
+        join(os.getenv("TEST_PL_SOURCE", ""), f"{splitext(basename(name))[0]}.xautopf"),
+        join(os.getenv("TEST_PL_COMPARISON", ""), f"{splitext(basename(name))[0]}.m3u"),
+        PathStemMapper({"../..": os.getenv("TEST_PL_LIBRARY", "")})
+    )
+    for name in glob(join(os.getenv("TEST_PL_SOURCE", ""), "**", "*.xautopf"), recursive=True)
+])
+def test_playlist_paths_manual(source: str, expected: str, mapper: PathMapper):
+    assert exists(source)
+    assert exists(expected)
+
+    library = MusicBee(musicbee_folder=join(os.getenv("TEST_PL_LIBRARY"), "MusicBee"), path_mapper=mapper)
+    library.load_tracks()
+
+    pl = load_playlist(source, tracks=library.tracks, path_mapper=mapper)
+    paths_source = [track.path for track in pl]
+
+    with open(expected, "r") as f:
+        paths_expected = [mapper.map(line.strip()) for line in f]
+
+    assert paths_source == paths_expected